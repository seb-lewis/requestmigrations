--- conflicted
+++ resolved
@@ -165,7 +165,6 @@
 		err = m.applyRequestMigrations(req)
 		if err != nil {
 			http.Error(w, err.Error(), http.StatusBadRequest)
-			fmt.Println(err)
 			return
 		}
 
@@ -354,18 +353,8 @@
 	return nil
 }
 
-<<<<<<< HEAD
-func (m *Migrator) finalResponder(w http.ResponseWriter, body []byte, h http.Header) error {
+func (m *migrator) finalResponder(w http.ResponseWriter, body []byte, h http.Header) error {
 	for k, v := range h {
-=======
-func (m *migrator) finalResponder(w http.ResponseWriter, res *http.Response) error {
-	body, err := io.ReadAll(res.Body)
-	if err != nil {
-		return err
-	}
-
-	for k, v := range res.Header {
->>>>>>> 8e5c2993
 		w.Header()[k] = v
 	}
 
